--- conflicted
+++ resolved
@@ -158,11 +158,7 @@
 /**
  * Defines a generic dynamic element for a certificate including the device and template locations.
  */
-<<<<<<< HEAD
-typedef struct atcacert_cert_element_s
-=======
 typedef struct ATCA_PACKED atcacert_cert_element_s
->>>>>>> b5696829
 {
     char                  id[25];                          //!< ID identifying this element.
     atcacert_device_loc_t device_loc;                      //!< Location in the device for the element.
